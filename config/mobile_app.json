--- conflicted
+++ resolved
@@ -1,13 +1,7 @@
 {
-<<<<<<< HEAD
   "appName": "Mobile App",
   "appId": "com.rapidcorp.app",
-  "serverUrl": "https://app.rapidcorp.in",
-=======
-  "appName": "Rapid Mobile",
-  "appId": "com.rapidcorp.mobile",
-  "serverUrl": "https://mobile.rapidcorp.in",
->>>>>>> 1578392a
+  "serverUrl": "https://app.rapidcorp.in",\
   "manifestUrl": "/manifest.json",
   "icons": {
     "android": "res/android/icon.png",
