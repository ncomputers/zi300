--- conflicted
+++ resolved
@@ -1,14 +1,9 @@
 """String constants for Redis keys used across the application."""
 
-<<<<<<< HEAD
 CFG_VERSION = "app:cfg:version"
 CAM_STATE = "app:cam:{id}:state"
 EVENTS_STREAM = "app:events"
-=======
-CFG_VERSION = "cfg:version"
-CAM_STATE = "cam:{id}:state"
-EVENTS_STREAM = "events"
->>>>>>> 1578392a
+
 
 __all__ = [
     "CFG_VERSION",
