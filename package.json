--- conflicted
+++ resolved
@@ -1,9 +1,5 @@
 {
-<<<<<<< HEAD
-  "name": "zi300",
-=======
   "name": "rapid-mobile",
->>>>>>> 1578392a
   "version": "1.0.0",
   "description": "Version 81 separates the person counting and PPE detection logic into two independent modules.  The basic **PersonTracker** detects and tracks people and logs entry/exit events to `person_logs`, pushing PPE-check items to `ppe_queue`.  A new **PPEDetector** reads those queue entries and stores the results in `ppe_logs`. Older entries are pruned automatically based on the configurable `ppe_log_retention_secs` window. Camera configuration now uses grouped tasks for counting and PPE detection.",
   "main": "index.js",
