{
<<<<<<< HEAD
  "appId": "com.rapidcorp.app",
  "appName": "Mobile App",
  "webDir": "public",
  "server": {
    "url": "https://app.rapidcorp.in"
=======
  "appId": "com.rapidcorp.mobile",
  "appName": "Rapid Mobile",
  "webDir": "public",
  "server": {
    "url": "https://mobile.rapidcorp.in"
>>>>>>> 1578392a
  },
  "extra": {
    "manifestUrl": "/manifest.json",
    "icons": {
      "android": "res/android/icon.png",
      "ios": "res/ios/icon.png"
    },
    "version": "1.0.0",
    "permissions": ["camera", "storage"]
  }
}<|MERGE_RESOLUTION|>--- conflicted
+++ resolved
@@ -1,17 +1,10 @@
 {
-<<<<<<< HEAD
   "appId": "com.rapidcorp.app",
   "appName": "Mobile App",
   "webDir": "public",
   "server": {
     "url": "https://app.rapidcorp.in"
-=======
-  "appId": "com.rapidcorp.mobile",
-  "appName": "Rapid Mobile",
-  "webDir": "public",
-  "server": {
-    "url": "https://mobile.rapidcorp.in"
->>>>>>> 1578392a
+
   },
   "extra": {
     "manifestUrl": "/manifest.json",
